{
  "namespace": "GeoExt",
  "name": "GeoExt",
  "type": "code",
  "creator": "GeoExt Contributors",
  "summary": "GIS Package for ExtJS",
  "detailedDescription": "GeoExt is Open Source and enables building desktop-like GIS applications through the web. It is a JavaScript framework that combines the GIS functionality of OpenLayers with the user interface savvy of the ExtJS library provided by Sencha.",
  "license": "GPL-3.0",
  "version": "3.1.1",
  "compatVersion": "3.0.0",
  "format": "1",
  "slicer": {
    "js": [
      {
        "path": "${package.dir}/sass/example/custom.js",
        "isWidgetManifest": true
      }
    ]
  },
  "output": "${package.dir}/build",
  "local": true,
  "theme": "theme-neptune",
  "requires": [],
  "toolkit": "classic",
  "repository": {
    "type": "git",
    "url": "https://github.com/geoext/geoext3.git"
  },
  "scripts": {
    "clean": "rm -rf coverage apidoc",
    "postinstall": "node ./bin/fetch-external-resources.js",
    "lint": "eslint src/ examples/ && eslint -c test/.eslintrc test/",
    "lint:fix": "eslint --fix src/ examples/ && eslint --fix -c test/.eslintrc test/",
    "pretest": "npm run-script lint",
    "test": "karma start test/karma.conf.js --single-run",
    "test:debug": "karma start test/karma.conf.js --single-run --debug",
    "test:coverage": "karma start test/karma.conf.js --single-run --reporters coverage",
    "test:watch": "karma start test/karma.conf.js",
    "test:watch:debug": "karma start test/karma.conf.js --debug",
    "start": "browser-sync start --server --directory --files 'src, test, examples'",
    "coveralls": "cat coverage/lcov.info | coveralls",
    "generate:example": "node bin/example-generator/index.js",
    "generate:docs": "jsduck --config jsduck.json"
  },
  "dependencies": {},
  "devDependencies": {
    "browser-sync": "2.18.13",
<<<<<<< HEAD
    "coveralls": "3.0.0",
    "eslint": "4.7.2",
=======
    "coveralls": "2.13.3",
    "eslint": "4.8.0",
>>>>>>> c9680e03
    "eslint-config-openlayers": "7.0.0",
    "expect.js": "0.3.1",
    "karma": "1.7.1",
    "karma-coverage": "1.1.1",
    "karma-eslint": "2.2.0",
    "karma-expect": "1.1.3",
    "karma-mocha": "1.3.0",
    "karma-phantomjs-launcher": "1.0.4",
    "karma-sinon": "1.0.5",
    "log-update": "2.1.0",
    "mkdirp": "0.5.1",
    "mocha": "3.5.2",
    "openlayers": "4.4.1",
    "phantomjs-prebuilt": "2.1.15",
    "sinon": "4.0.1"
  },
  "greenkeeper": {
    "ignore": []
  }
}<|MERGE_RESOLUTION|>--- conflicted
+++ resolved
@@ -45,13 +45,8 @@
   "dependencies": {},
   "devDependencies": {
     "browser-sync": "2.18.13",
-<<<<<<< HEAD
     "coveralls": "3.0.0",
-    "eslint": "4.7.2",
-=======
-    "coveralls": "2.13.3",
     "eslint": "4.8.0",
->>>>>>> c9680e03
     "eslint-config-openlayers": "7.0.0",
     "expect.js": "0.3.1",
     "karma": "1.7.1",
