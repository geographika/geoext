--- conflicted
+++ resolved
@@ -58,17 +58,10 @@
     "karma-sinon": "1.0.5",
     "log-update": "2.3.0",
     "mkdirp": "0.5.1",
-<<<<<<< HEAD
-    "mocha": "4.0.1",
-    "openlayers": "4.4.2",
-    "phantomjs-prebuilt": "2.1.16",
-    "sinon": "4.0.1"
-=======
     "mocha": "4.1.0",
     "openlayers": "4.6.4",
-    "phantomjs-prebuilt": "2.1.15",
+    "phantomjs-prebuilt": "2.1.16",
     "sinon": "4.1.5"
->>>>>>> 9862a50d
   },
   "greenkeeper": {
     "ignore": []
