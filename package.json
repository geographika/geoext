{
  "namespace": "GeoExt",
  "name": "GeoExt",
  "type": "code",
  "creator": "GeoExt Contributors",
  "summary": "GIS Package for ExtJS",
  "detailedDescription": "GeoExt is Open Source and enables building desktop-like GIS applications through the web. It is a JavaScript framework that combines the GIS functionality of OpenLayers with the user interface savvy of the ExtJS library provided by Sencha.",
  "license": "GPL-3.0",
  "version": "3.1.1",
  "compatVersion": "3.0.0",
  "format": "1",
  "slicer": {
    "js": [
      {
        "path": "${package.dir}/sass/example/custom.js",
        "isWidgetManifest": true
      }
    ]
  },
  "output": "${package.dir}/build",
  "local": true,
  "theme": "theme-neptune",
  "requires": [],
  "toolkit": "classic",
  "repository": {
    "type": "git",
    "url": "https://github.com/geoext/geoext3.git"
  },
  "scripts": {
    "clean": "rm -rf coverage apidoc",
    "postinstall": "node ./bin/fetch-external-resources.js",
    "lint": "eslint src/ examples/ && eslint -c test/.eslintrc test/",
    "lint:fix": "eslint --fix src/ examples/ && eslint --fix -c test/.eslintrc test/",
    "pretest": "npm run-script lint",
    "test": "karma start test/karma.conf.js --single-run",
    "test:debug": "karma start test/karma.conf.js --single-run --debug",
    "test:coverage": "karma start test/karma.conf.js --single-run --reporters coverage",
    "test:watch": "karma start test/karma.conf.js",
    "test:watch:debug": "karma start test/karma.conf.js --debug",
    "start": "browser-sync start --server --directory --files 'src, test, examples'",
    "coveralls": "cat coverage/lcov.info | coveralls",
    "generate:example": "node bin/example-generator/index.js",
    "generate:docs": "jsduck --config jsduck.json"
  },
  "dependencies": {},
  "devDependencies": {
    "browser-sync": "2.18.13",
    "coveralls": "2.13.3",
    "eslint": "4.8.0",
    "eslint-config-openlayers": "7.0.0",
    "expect.js": "0.3.1",
    "karma": "1.7.1",
    "karma-coverage": "1.1.1",
    "karma-eslint": "2.2.0",
    "karma-expect": "1.1.3",
    "karma-mocha": "1.3.0",
    "karma-phantomjs-launcher": "1.0.4",
    "karma-sinon": "1.0.5",
    "log-update": "2.1.0",
    "mkdirp": "0.5.1",
<<<<<<< HEAD
    "mocha": "4.0.1",
    "openlayers": "4.3.3",
=======
    "mocha": "3.5.2",
    "openlayers": "4.4.1",
>>>>>>> c9680e03
    "phantomjs-prebuilt": "2.1.15",
    "sinon": "4.0.1"
  },
  "greenkeeper": {
    "ignore": []
  }
}<|MERGE_RESOLUTION|>--- conflicted
+++ resolved
@@ -58,13 +58,8 @@
     "karma-sinon": "1.0.5",
     "log-update": "2.1.0",
     "mkdirp": "0.5.1",
-<<<<<<< HEAD
     "mocha": "4.0.1",
-    "openlayers": "4.3.3",
-=======
-    "mocha": "3.5.2",
     "openlayers": "4.4.1",
->>>>>>> c9680e03
     "phantomjs-prebuilt": "2.1.15",
     "sinon": "4.0.1"
   },
