{
  "### npm related confguration follows": "",
  "name": "@geoext/geoext",
  "author": {
    "name": "GeoExt Contributors"
  },
  "contributors": [
    {
      "name": "GeoExt Contributors"
    }
  ],
  "description": "GeoExt is Open Source and enables building desktop-like GIS applications through the web. It is a JavaScript framework that combines the GIS functionality of OpenLayers with the user interface savvy of the ExtJS library provided by Sencha.",
  "keywords": [
    "GIS",
    "OpenLayers",
    "ExtJS"
  ],
  "homepage": "https://geoext.github.io/geoext3/",
  "license": "GPL-3.0",
  "version": "3.2.0",
  "repository": {
    "type": "git",
    "url": "https://github.com/geoext/geoext3.git"
  },
  "bugs": {
    "url": "https://github.com/geoext/geoext3/issues"
  },
  "files": [
    "classic/",
    "resources/",
    "src/",
    "LICENSE",
    "LICENSE-FAQ.md",
    "package.json",
    "README.md"
  ],
  "scripts": {
    "build": "npm run test && npm run clean:dist && copyfiles -V --exclude 'resources/external/**' -a 'bin/**' 'classic/**' 'src/**' 'sass/**' 'resources/**' README.md LICENSE LICENSE-FAQ.md COMMERCIAL-LICENCE.md package.json dist/",
    "clean": "rimraf coverage apidoc",
    "clean:dist": "rimraf ./dist/*",
    "lint": "eslint src/ examples/ && eslint -c test/.eslintrc test/",
    "lint:fix": "eslint --fix src/ examples/ && eslint --fix -c test/.eslintrc test/",
    "pretest": "npm run-script test:fetch-external && npm run-script lint",
    "test": "karma start test/karma.conf.js --single-run",
    "test:fetch-external": "node ./bin/fetch-external-resources.js",
    "test:debug": "karma start test/karma.conf.js --single-run --debug",
    "test:coverage": "karma start test/karma.conf.js --single-run --reporters coverage",
    "test:watch": "karma start test/karma.conf.js",
    "test:watch:debug": "karma start test/karma.conf.js --debug",
    "start": "browser-sync start --server --directory --files 'src, classic, test, examples'",
    "coveralls": "cat coverage/lcov.info | coveralls",
    "generate:example": "node bin/example-generator/index.js",
    "generate:docs": "rimraf docs/ && jsduck --config jsduck.json",
    "release": "npm run build && np --no-yarn --contents dist && git push https://github.com/geoext/geoext3.git master --tags"
  },
  "dependencies": {},
  "devDependencies": {
    "browser-sync": "2.26.7",
    "copyfiles": "2.1.1",
    "coveralls": "3.0.5",
    "eslint": "6.2.2",
    "eslint-config-openlayers": "7.0.0",
    "expect.js": "0.3.1",
<<<<<<< HEAD
    "karma": "4.3.0",
    "karma-coverage": "1.1.2",
=======
    "karma": "4.2.0",
    "karma-coverage": "2.0.1",
>>>>>>> 01be4139
    "karma-eslint": "2.2.0",
    "karma-expect": "1.1.3",
    "karma-mocha": "1.3.0",
    "karma-phantomjs-launcher": "1.0.4",
    "karma-sinon": "1.0.5",
    "log-update": "3.2.0",
    "mkdirp": "0.5.1",
    "mocha": "6.2.0",
    "np": "5.0.3",
    "openlayers": "4.6.5",
    "phantomjs-prebuilt": "2.1.16",
    "rimraf": "3.0.0",
    "sinon": "7.3.2"
  },
  "greenkeeper": {
    "ignore": [
      "eslint-config-openlayers"
    ]
  },
  "engines": {
    "node": ">= 8"
  },
  "### sencha package related confguration follows": "",
  "namespace": "GeoExt3",
  "type": "code",
  "creator": "GeoExt Contributors",
  "summary": "GIS Package for ExtJS",
  "detailedDescription": "GeoExt is Open Source and enables building desktop-like GIS applications through the web. It is a JavaScript framework that combines the GIS functionality of OpenLayers with the user interface savvy of the ExtJS library provided by Sencha.",
  "compatVersion": "3.0.0",
  "format": "1",
  "slicer": {
    "js": [
      {
        "path": "${package.dir}/sass/example/custom.js",
        "isWidgetManifest": true
      }
    ]
  },
  "output": "${package.dir}/build",
  "local": true,
  "theme": "theme-neptune",
  "requires": [],
  "toolkit": "classic"
}<|MERGE_RESOLUTION|>--- conflicted
+++ resolved
@@ -61,13 +61,8 @@
     "eslint": "6.2.2",
     "eslint-config-openlayers": "7.0.0",
     "expect.js": "0.3.1",
-<<<<<<< HEAD
     "karma": "4.3.0",
-    "karma-coverage": "1.1.2",
-=======
-    "karma": "4.2.0",
     "karma-coverage": "2.0.1",
->>>>>>> 01be4139
     "karma-eslint": "2.2.0",
     "karma-expect": "1.1.3",
     "karma-mocha": "1.3.0",
