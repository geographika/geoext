{
  "### npm related confguration follows": "",
  "name": "@geoext/geoext",
  "author": {
    "name": "GeoExt Contributors"
  },
  "contributors": [
    {
      "name": "GeoExt Contributors"
    }
  ],
  "description": "GeoExt is Open Source and enables building desktop-like GIS applications through the web. It is a JavaScript framework that combines the GIS functionality of OpenLayers with the user interface savvy of the ExtJS library provided by Sencha.",
  "keywords": [
    "GIS",
    "OpenLayers",
    "ExtJS"
  ],
  "homepage": "https://geoext.github.io/geoext3/",
  "license": "GPL-3.0",
  "version": "3.2.0",
  "repository": {
    "type": "git",
    "url": "https://github.com/geoext/geoext3.git"
  },
  "bugs": {
    "url": "https://github.com/geoext/geoext3/issues"
  },
  "files": [
    "classic/",
    "resources/",
    "src/",
    "LICENSE",
    "LICENSE-FAQ.md",
    "package.json",
    "README.md"
  ],
  "scripts": {
    "build": "npm run test && npm run clean:dist && copyfiles -V --exclude 'resources/external/**' -a 'bin/**' 'classic/**' 'src/**' 'sass/**' 'resources/**' README.md LICENSE LICENSE-FAQ.md COMMERCIAL-LICENCE.md package.json dist/",
    "clean": "rimraf coverage apidoc",
    "clean:dist": "rimraf ./dist/*",
    "lint": "eslint src/ examples/ && eslint -c test/.eslintrc test/",
    "lint:fix": "eslint --fix src/ examples/ && eslint --fix -c test/.eslintrc test/",
    "pretest": "npm run-script test:fetch-external && npm run-script lint",
    "test": "karma start test/karma.conf.js --single-run",
    "test:fetch-external": "node ./bin/fetch-external-resources.js",
    "test:debug": "karma start test/karma.conf.js --single-run --debug",
    "test:coverage": "karma start test/karma.conf.js --single-run --reporters coverage",
    "test:watch": "karma start test/karma.conf.js",
    "test:watch:debug": "karma start test/karma.conf.js --debug",
    "start": "browser-sync start --server --directory --files 'src, classic, test, examples'",
    "coveralls": "cat coverage/lcov.info | coveralls",
    "generate:example": "node bin/example-generator/index.js",
    "generate:docs": "rimraf docs/ && jsduck --config jsduck.json",
    "release": "npm run build && np --no-yarn --contents dist && git push https://github.com/geoext/geoext3.git master --tags"
  },
  "dependencies": {},
  "devDependencies": {
    "browser-sync": "2.26.7",
    "copyfiles": "2.1.1",
<<<<<<< HEAD
    "coveralls": "3.0.6",
    "eslint": "6.1.0",
=======
    "coveralls": "3.0.5",
    "eslint": "6.2.2",
>>>>>>> 01be4139
    "eslint-config-openlayers": "7.0.0",
    "expect.js": "0.3.1",
    "karma": "4.2.0",
    "karma-coverage": "2.0.1",
    "karma-eslint": "2.2.0",
    "karma-expect": "1.1.3",
    "karma-mocha": "1.3.0",
    "karma-phantomjs-launcher": "1.0.4",
    "karma-sinon": "1.0.5",
    "log-update": "3.2.0",
    "mkdirp": "0.5.1",
    "mocha": "6.2.0",
    "np": "5.0.3",
    "openlayers": "4.6.5",
    "phantomjs-prebuilt": "2.1.16",
    "rimraf": "3.0.0",
    "sinon": "7.3.2"
  },
  "greenkeeper": {
    "ignore": [
      "eslint-config-openlayers"
    ]
  },
  "engines": {
    "node": ">= 8"
  },
  "### sencha package related confguration follows": "",
  "namespace": "GeoExt3",
  "type": "code",
  "creator": "GeoExt Contributors",
  "summary": "GIS Package for ExtJS",
  "detailedDescription": "GeoExt is Open Source and enables building desktop-like GIS applications through the web. It is a JavaScript framework that combines the GIS functionality of OpenLayers with the user interface savvy of the ExtJS library provided by Sencha.",
  "compatVersion": "3.0.0",
  "format": "1",
  "slicer": {
    "js": [
      {
        "path": "${package.dir}/sass/example/custom.js",
        "isWidgetManifest": true
      }
    ]
  },
  "output": "${package.dir}/build",
  "local": true,
  "theme": "theme-neptune",
  "requires": [],
  "toolkit": "classic"
}<|MERGE_RESOLUTION|>--- conflicted
+++ resolved
@@ -57,13 +57,8 @@
   "devDependencies": {
     "browser-sync": "2.26.7",
     "copyfiles": "2.1.1",
-<<<<<<< HEAD
     "coveralls": "3.0.6",
-    "eslint": "6.1.0",
-=======
-    "coveralls": "3.0.5",
     "eslint": "6.2.2",
->>>>>>> 01be4139
     "eslint-config-openlayers": "7.0.0",
     "expect.js": "0.3.1",
     "karma": "4.2.0",
