--- conflicted
+++ resolved
@@ -44,13 +44,8 @@
   },
   "dependencies": {},
   "devDependencies": {
-<<<<<<< HEAD
     "browser-sync": "2.24.1",
-    "coveralls": "3.0.0",
-=======
-    "browser-sync": "2.23.7",
     "coveralls": "3.0.1",
->>>>>>> dca2fc61
     "eslint": "4.19.1",
     "eslint-config-openlayers": "7.0.0",
     "expect.js": "0.3.1",
